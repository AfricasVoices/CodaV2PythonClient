import json

import firebase_admin
from firebase_admin import credentials
from firebase_admin import firestore
from core_data_modules.logging import Logger
from core_data_modules.data_models import Message
from core_data_modules.data_models import CodeScheme

log = Logger(__name__)


class CodaV2Client:
    def __init__(self, client):
        """
        Inits Coda V2 client

        :param client: Client for interacting with Google Cloud Firestore.
        :type client: google.cloud.firestore.Firestore
        """
        self._client = client

    @classmethod
    def init_client(cls, crypto_token_path, app_name="CodaV2Client"):
        """
        Inits Coda V2 client

        :param crypto_token_path: Path to the Firestore credentials file
        :type crypto_token_path: str
        :param app_name: Name to call the Firestore app instance we'll use to connect, defaults to "CodaV2Client"
        :type app_name: str, optional
        :return: Coda V2 client instance
        :rtype: CodaV2Client
        """
        try:
            firebase_admin.get_app()
        except ValueError:
            log.debug("Creating default Firebase app")
            firebase_admin.initialize_app()

        log.debug(f"Creating Firebase app {app_name}")
        cred = credentials.Certificate(crypto_token_path)
        app = firebase_admin.initialize_app(cred, name=app_name)
        return cls(firestore.client(app))

    def get_dataset_ids(self):
        """
        Gets all the available dataset ids in Coda (For each segmented dataset, returns only the primary dataset id).

        :return: Ids of all the available datasets.
        :rtype: set of str
        """
        segment_ids = self.get_segment_ids()
        assert len(segment_ids) == len(set(segment_ids)), "Segment ids not unique"

        dataset_ids = set(segment_ids)
        for dataset_id in self.get_segmented_dataset_ids():
            segment_count = self.get_segment_count(dataset_id)
            if segment_count is not None and segment_count > 1:
                for segment_index in range(2, segment_count + 1):
                    dataset_ids.remove(self.id_for_segment(dataset_id, segment_index))

        return dataset_ids

    def get_segment_ids(self):
        """
        Gets ids of all segments (including for datasets that contain only one segment)

        :return: Ids of all segments.
        :rtype: list of str
        """
        ids = []
        for segment in self._client.collection("datasets").get():
            ids.append(segment.id)
        return ids

    @staticmethod
    def id_for_segment(dataset_id, segment_index=None):
        """
        Gets the id for segment `n` of a dataset.

        :param dataset_id: Id of a dataset
        :type dataset_id: str
        :param segment_index: Segment `n` of a dataset, defaults to None
        :type segment_index: int, optional
        :return: Id for segment `n` of a dataset.
        :rtype: str
        """
        if segment_index is None or segment_index == 1:
            return dataset_id
        return f"{dataset_id}_{segment_index}"

    def get_segmented_dataset_ids(self):
        """
        Gets segmented dataset ids 

        :return: Ids of all datasets that are segmented
        :rtype: list of str
        """
        segmented_dataset_ids = []
        for doc in self._client.collection("segment_counts").get():
            segmented_dataset_ids.append(doc.id)
        return segmented_dataset_ids

    def get_segment_count(self, dataset_id):
        """
        Gets number of segments for a given dataset. If the dataset is not segmented, returns None

        :param dataset_id: Id of a dataset
        :type dataset_id: str
        :return: Number of segments for a given dataset
        :rtype: int | None
        """
        segment_count_doc = self._client.document(f"segment_counts/{dataset_id}").get().to_dict()
        if segment_count_doc is None:
            return None
        return segment_count_doc["segment_count"]

    def get_message_ref(self, segment_id, message_id):
        """ 
        Gets Firestore database reference to a message.

        :param segment_id: Id of a segment
        :type segment_id: str
        :param message_id: Id of a message
        :type message_id: str
        :return: A reference to a document in a Firestore database
        :rtype: google.cloud.firestore_v1.document.DocumentReference
        """
        return self._client.document(f"datasets/{segment_id}/messages/{message_id}")

    def get_segment_message(self, segment_id, message_id):
        """
        Gets a message from a segment by id. If the message is not found, returns None.

        :param segment_id: Id of a segment.
        :type segment_id: str
        :param message_id: Id of a message.
        :type message_id: str
        :return: A message from a segment.
        :rtype: core_data_modules.data_models.message.Message | None
        """
        raw_message = self.get_message_ref(segment_id, message_id).get().to_dict()
        if raw_message is None:
            return None
        return Message.from_firebase_map(raw_message)

    def get_segment_messages(self, segment_id, last_updated_after=None, last_updated_before=None):
        """
        Downloads messages from the requested segment, optionally filtering by when the messages were last updated.

        If filtering by when the messages where last updated, only message objects which contain a LastUpdated field
        will be returned.

        :param segment_id: Id of segment to download messages from.
        :type segment_id: str
        :param last_updated_after: If specified, filters the downloaded messages to only include messages with a LastUpdated
                                   field and where the LastUpdated field is later than last_updated_after. Defaults to None.
        :type last_updated_after: datetime, optional
        :param last_updated_before: If specified, filters the downloaded messages to only include messages with a LastUpdated
                                    field and where the LastUpdated field is earlier than, or the same time as,
                                    last_updated_before. Defaults to None
        :type last_updated_before: datetime, optional
        :return: Messages in this segment, filtered by 'LastUpdated' timestamp if requested.
        :rtype: list of core_data_modules.data_models.message.Message
        """
        messages_ref = self._client.collection(f"datasets/{segment_id}/messages")
        if last_updated_after is not None:
            messages_ref = messages_ref.where("LastUpdated", ">", last_updated_after)
        if last_updated_before is not None:
            messages_ref = messages_ref.where("LastUpdated", "<=", last_updated_before)
        raw_messages = [message.to_dict() for message in messages_ref.get()]

        messages = []
        for message in raw_messages:
            if "LastUpdated" in message:
                message["LastUpdated"] = message["LastUpdated"].isoformat(timespec="microseconds")
            messages.append(message)

        return [Message.from_firebase_map(message) for message in messages]

    def get_message(self, dataset_id, message_id):
        """
        Gets a message from a dataset by id. If the message is not found, returns None.

        :param dataset_id: Id of a dataset.
        :type dataset_id: str
        :param message_id: Id of a message.
        :type message_id: str
        :return: A message from a dataset.
        :rtype: core_data_modules.data_models.message.Message | None
        """
        segment_count = self.get_segment_count(dataset_id)
        if segment_count is None or segment_count == 1:
            return self.get_segment_message(dataset_id, message_id)

        for segment_index in range(1, segment_count + 1):
            segment_id = self.id_for_segment(dataset_id, segment_index)
            message = self.get_segment_message(segment_id, message_id)
            if message is not None:
                log.debug(f"Message found in segment {segment_id}")
                return message

        return None

    def get_messages(self, dataset_id, last_updated_after=None):
        """
        Downloads messages from the requested dataset, optionally filtering by when the messages were last updated.

        If filtering by when the messages where last updated, only message objects which contain a LastUpdated field
        will be returned.

        :param dataset_id: Id of dataset to download messages from.
        :type dataset_id: str
        :param last_updated_after: If specified, filters the downloaded messages to only include messages with a LastUpdated
                                   field and where the LastUpdated field is later than last_updated_after. Defaults to None.
        :type last_updated_after: datetime, optional
        :return: Messages in this dataset, filtered by 'LastUpdated' timestamp if requested.
        :rtype: list of dict
        """
        segment_count = self.get_segment_count(dataset_id)
        if segment_count is None or segment_count == 1:
            return self.get_segment_messages(dataset_id, last_updated_after)
        else:
            # Get the messages for each segment
            messages_by_segment = dict()  # of segment id -> list of message
            for segment_index in range(1, segment_count + 1):
                segment_id = self.id_for_segment(dataset_id, segment_index)
                messages_by_segment[segment_id] = self.get_segment_messages(segment_id, last_updated_after)

            # Search the fetched segments for the most and least recently updated timestamps in all the segments downloaded
            # above.
            dataset_first_updated = None
            dataset_last_updated = None
            for segment_messages in messages_by_segment.values():
                for msg in segment_messages:
                    msg = msg.to_dict()
                    if "LastUpdated" in msg:
                        if dataset_last_updated is None or msg["LastUpdated"] > dataset_last_updated:
                            dataset_last_updated = msg["LastUpdated"]
                        if dataset_first_updated is None or msg["LastUpdated"] < dataset_first_updated:
                            dataset_first_updated = msg["LastUpdated"]

            # Check all the segments for any messages between the latest one we fetched above and the most recently updated
            # message seen in any segment. If we didn't fetch any new messages for a segment, use the oldest timestamp
            # across all segments (dataset_first_updated) instead. This is to ensure we don't miss any messages that were
            # being labelled while we were pulling the separate segments, and is needed to maintain the consistency
            # guarantees we need for incremental fetch.
            for segment_id, segment_messages in messages_by_segment.items():
                segment_last_updated = None
                for msg in segment_messages:
                    msg = msg.to_dict()
                    if "LastUpdated" in msg:
                        if segment_last_updated is None or msg["LastUpdated"] > segment_last_updated:
                            segment_last_updated = msg["LastUpdated"]

                if segment_last_updated is None:
                    segment_last_updated = dataset_first_updated

                if segment_last_updated is not None:
                    updated_segment_messages = self.get_segment_messages(segment_id, last_updated_after=segment_last_updated, last_updated_before=dataset_last_updated)  # nopep8
                    messages_by_segment[segment_id].extend(updated_segment_messages)

            # Combine all the messages downloaded from each segment.
            messages = []
            for segment_messages in messages_by_segment.values():
                messages.extend(segment_messages)

            # Check that there are no duplicate message ids.
            seen_message_ids = set()
            for message in messages:
                assert message.message_id not in seen_message_ids, "Duplicate message found"
                seen_message_ids.add(message.message_id)

            return messages

    def get_code_schemes_ref(self, segment_id):
        """
        Gets Firestore database reference to code schemes.

        :param segment_id: Id of a segment.
        :type segment_id: str
        :return: A reference to collection `code_schemes` in Firestore database
        :rtype: google.cloud.firestore_v1.collection.CollectionReference
        """
        return self._client.collection(f"datasets/{segment_id}/code_schemes")

    def ensure_code_schemes_consistent(self, dataset_id):
        """
        Checks that the code schemes are the same in all segments

        :param dataset_id: Id of a dataset.
        :type dataset_id: str
        """
        segment_count = self.get_segment_count(dataset_id)
        if segment_count is None or segment_count == 1:
            return

        first_segment_schemes = []
        for code_scheme in self.get_code_schemes_ref(dataset_id).get():
            first_segment_schemes.append(CodeScheme.from_firebase_map(code_scheme.to_dict()))

        for segment_index in range(2, segment_count + 1):
            segment_id = self.id_for_segment(dataset_id, segment_index)

            current_segment_schemes = []
            for code_scheme in self.get_code_schemes_ref(segment_id).get():
                current_segment_schemes.append(CodeScheme.from_firebase_map(code_scheme.to_dict()))

            assert len(first_segment_schemes) == len(current_segment_schemes), \
                f"Segment {segment_id} has a different number of schemes to the first segment {dataset_id}"

            first_segment_schemes.sort(key=lambda s: s.scheme_id)
            current_segment_schemes.sort(key=lambda s: s.scheme_id)

            for x, y in zip(first_segment_schemes, current_segment_schemes):
                assert x == y, f"Segment {segment_id} has different schemes to the first segment {dataset_id}"

    def get_all_code_schemes(self, dataset_id):
        """
        Gets all code schemes for a given dataset

        :param dataset_id: Id of a dataset.
        :type dataset_id: str
        :return: Code schemes in this dataset
        :rtype: core_data_modules.data_models.code_scheme.CodeScheme
        """
        self.ensure_code_schemes_consistent(dataset_id)

        code_schemes = []
<<<<<<< HEAD
        for code_scheme in self.get_code_schemes_ref(dataset_id).get():
            code_schemes.append(CodeScheme.from_firebase_map(code_scheme.to_dict()))
        return code_schemes

    def get_messages_metrics_ref(self, segment_id):
        """
        Gets Firestore database reference to messages metrics.

        :param segment_id: Id of a segment.
        :type segment_id: str
        :return: A reference to messages metrics document in Firestore database
        :rtype: google.cloud.firestore_v1.document.DocumentReference
        """
        return self._client.document(f"datasets/{segment_id}/metrics/messages")

    def get_segment_metrics(self, segment_id):
        """
        Gets messages metrics for a given segment

        :param segment_id: Id of a segment.
        :type segment_id: str
        :return: Messages metrics for a given segment
        :rtype: dict
        """
        return self.get_messages_metrics_ref(segment_id).get().to_dict()

    def set_segment_metrics(self, segment_id, metrics_map):
        """
        Sets messages metrics for a given segment

        :param segment_id: Id of a segment.
        :type segment_id: str
        :param metrics_map: Messages metrics.
        :type metrics_map: dict
        """
        self.get_messages_metrics_ref(segment_id).set(metrics_map)
=======
        for doc in self.get_code_schemes_ref(dataset_id).get():
            code_schemes.append(CodeScheme.from_firebase_map(doc.to_dict()))
        return code_schemes
>>>>>>> d8294adb
<|MERGE_RESOLUTION|>--- conflicted
+++ resolved
@@ -328,45 +328,39 @@
         self.ensure_code_schemes_consistent(dataset_id)
 
         code_schemes = []
-<<<<<<< HEAD
-        for code_scheme in self.get_code_schemes_ref(dataset_id).get():
-            code_schemes.append(CodeScheme.from_firebase_map(code_scheme.to_dict()))
-        return code_schemes
-
-    def get_messages_metrics_ref(self, segment_id):
-        """
-        Gets Firestore database reference to messages metrics.
-
-        :param segment_id: Id of a segment.
-        :type segment_id: str
-        :return: A reference to messages metrics document in Firestore database
-        :rtype: google.cloud.firestore_v1.document.DocumentReference
-        """
-        return self._client.document(f"datasets/{segment_id}/metrics/messages")
-
-    def get_segment_metrics(self, segment_id):
-        """
-        Gets messages metrics for a given segment
-
-        :param segment_id: Id of a segment.
-        :type segment_id: str
-        :return: Messages metrics for a given segment
-        :rtype: dict
-        """
-        return self.get_messages_metrics_ref(segment_id).get().to_dict()
-
-    def set_segment_metrics(self, segment_id, metrics_map):
-        """
-        Sets messages metrics for a given segment
-
-        :param segment_id: Id of a segment.
-        :type segment_id: str
-        :param metrics_map: Messages metrics.
-        :type metrics_map: dict
-        """
-        self.get_messages_metrics_ref(segment_id).set(metrics_map)
-=======
         for doc in self.get_code_schemes_ref(dataset_id).get():
             code_schemes.append(CodeScheme.from_firebase_map(doc.to_dict()))
         return code_schemes
->>>>>>> d8294adb
+
+    def get_messages_metrics_ref(self, segment_id):
+        """
+        Gets Firestore database reference to messages metrics.
+
+        :param segment_id: Id of a segment.
+        :type segment_id: str
+        :return: A reference to messages metrics document in Firestore database
+        :rtype: google.cloud.firestore_v1.document.DocumentReference
+        """
+        return self._client.document(f"datasets/{segment_id}/metrics/messages")
+
+    def get_segment_metrics(self, segment_id):
+        """
+        Gets messages metrics for a given segment
+
+        :param segment_id: Id of a segment.
+        :type segment_id: str
+        :return: Messages metrics for a given segment
+        :rtype: dict
+        """
+        return self.get_messages_metrics_ref(segment_id).get().to_dict()
+
+    def set_segment_metrics(self, segment_id, metrics_map):
+        """
+        Sets messages metrics for a given segment
+
+        :param segment_id: Id of a segment.
+        :type segment_id: str
+        :param metrics_map: Messages metrics.
+        :type metrics_map: dict
+        """
+        self.get_messages_metrics_ref(segment_id).set(metrics_map)