--- conflicted
+++ resolved
@@ -369,11 +369,7 @@
         """
         self.get_segment_messages_metrics_ref(segment_id).set(messages_metrics.to_firebase_map())
 
-<<<<<<< HEAD
-    def compute_segment_coding_progress(self, segment_id, messages=None, force_recount=False):
-=======
     def compute_segment_coding_progress(self, segment_id, messages=None):
->>>>>>> dcea68e9
         """
         Compute and return the progress metrics for a given dataset.
 
@@ -382,22 +378,6 @@
         :param segment_id: Id of a segment.
         :type segment_id: str
         :param messages: list of core_data_modules.data_models.message.Message, defaults to None
-<<<<<<< HEAD
-        :type messages: core_data_modules.data_models.message.Message | None
-        :param force_recount: If True, forces the recount of progress metrics. Defaults to False
-        :type force_recount: bool, optional
-        :return: Messages metrics.
-        :rtype: core_data_modules.data_models.metrics.MessagesMetrics
-        """
-        if not force_recount:
-            segment_messages_metrics = self.get_segment_messages_metrics(segment_id)
-            if segment_messages_metrics is not None:
-                return segment_messages_metrics
-
-        print(f"Performing a full recount of the metrics for segment {segment_id}...")
-        if messages is None:
-            messages = self.get_segment_messages(segment_id)
-=======
         :param messages: If specified, it computes progress metrics based on the provided messages
                          else it downloads messages from the requested segment. Defaults to None.
         :type messages: core_data_modules.data_models.message.Message | None
@@ -407,7 +387,6 @@
         if messages is None:
             messages = self.get_segment_messages(segment_id)
 
->>>>>>> dcea68e9
         messages_with_labels = 0
         wrong_scheme_messages = 0
         not_coded_messages = 0
@@ -415,44 +394,16 @@
         code_schemes = {code_scheme.scheme_id: code_scheme for code_scheme in self.get_all_code_schemes(segment_id)}
 
         for message in messages:
-<<<<<<< HEAD
-            # Get the latest label from each scheme
-            latest_labels = dict()  # of scheme id -> label
-            for label in message.labels:
-                if label.scheme_id not in latest_labels:
-                    latest_labels[label.scheme_id] = label
-
-            # Test if the message has a label (that isn't SPECIAL-MANUALLY_UNCODED), and
-            # if any of the latest labels are either WS or NC
-            message_has_label = False
-            message_has_ws = False
-            message_has_nc = False
-            for label in latest_labels.values():
-                if label.code_id == "SPECIAL-MANUALLY_UNCODED":
-                    continue
-
-=======
             # Test if the message has a label and if any of the latest labels are either WS or NC
             message_has_label = False
             message_has_ws = False
             message_has_nc = False
 
             for label in message.get_latest_labels():
->>>>>>> dcea68e9
                 if not label.checked:
                     continue
 
                 message_has_label = True
-<<<<<<< HEAD
-                scheme_for_label = code_schemes[label.scheme_id]
-                code_for_label = None
-
-                for code in scheme_for_label.codes:
-                    if label.code_id == code.code_id:
-                        code_for_label = code
-                assert code_for_label is not None
-
-=======
                 code_scheme_for_label = code_schemes[label.scheme_id]
                 code_for_label = None
 
@@ -461,7 +412,6 @@
                         code_for_label = code
 
                 assert code_for_label is not None
->>>>>>> dcea68e9
                 if code_for_label.code_type == "Control":
                     if code_for_label.control_code == "WS":
                         message_has_ws = True
@@ -476,16 +426,8 @@
             if message_has_nc:
                 not_coded_messages += 1
 
-<<<<<<< HEAD
-        messages_metrics_map = {
-            "messages_count": len(messages),
-            "messages_with_label": messages_with_labels,
-            "wrong_scheme_messages": wrong_scheme_messages,
-            "not_coded_messages": not_coded_messages
-        }
-        messages_metrics = MessagesMetrics(**messages_metrics_map)
-
-        # Write the metrics back if they weren't stored
+        messages_metrics = MessagesMetrics(len(messages), messages_with_labels, wrong_scheme_messages, not_coded_messages)  # nopep8
+
         self.set_segment_messages_metrics(segment_id, messages_metrics)
         return messages_metrics
 
@@ -572,10 +514,4 @@
                 segment_id = self.id_for_segment(dataset_id, segment_index)
                 batch.set(self.get_segment_ref(segment_id), {"users": user_ids})
         batch.commit()
-        log.debug(f"Wrote users to dataset {dataset_id}")
-=======
-        messages_metrics = MessagesMetrics(len(messages), messages_with_labels, wrong_scheme_messages, not_coded_messages)  # nopep8
-
-        self.set_segment_messages_metrics(segment_id, messages_metrics)
-        return messages_metrics
->>>>>>> dcea68e9
+        log.debug(f"Wrote users to dataset {dataset_id}")