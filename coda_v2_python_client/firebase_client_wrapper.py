--- conflicted
+++ resolved
@@ -451,11 +451,7 @@
         """
         segment_count = self.get_segment_count(dataset_id)
         if segment_count is None or segment_count == 1:
-<<<<<<< HEAD
-            compute_segment_coding_progress(dataset_id)
-=======
             self.compute_segment_coding_progress(dataset_id)
->>>>>>> a8498d7f
         else:
             for segment_index in range(1, segment_count + 1):
                 segment_id = self.id_for_segment(dataset_id, segment_index)
